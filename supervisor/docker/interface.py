--- conflicted
+++ resolved
@@ -80,10 +80,6 @@
     return ContainerState.STOPPED
 
 
-<<<<<<< HEAD
-class DockerInterface(ContainerInterface):
-    """Docker Supervisor interface."""
-=======
 class DockerInterface(JobGroup):
     """Docker Supervisor interface.
 
@@ -91,7 +87,6 @@
     It includes methods for installing, running, stopping, and updating Docker containers,
     as well as retrieving container metadata and statistics.
     """
->>>>>>> b77f8780
 
     def __init__(self, coresys: CoreSys):
         """Initialize Docker base wrapper.
