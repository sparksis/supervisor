--- conflicted
+++ resolved
@@ -1,11 +1,6 @@
 {
-<<<<<<< HEAD
-    "hassio": "0.50",
+    "hassio": "0.51",
     "homeassistant": "0.50.2",
-=======
-    "hassio": "0.51",
-    "homeassistant": "0.51-dev",
->>>>>>> c39d6357
     "resinos": "1.0",
     "resinhup": "0.3",
     "generic": "0.3",
