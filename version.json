--- conflicted
+++ resolved
@@ -1,11 +1,6 @@
 {
-<<<<<<< HEAD
-    "hassio": "0.100",
+    "hassio": "0.101",
     "homeassistant": "0.66.1",
-=======
-    "hassio": "0.101",
-    "homeassistant": "0.67.0b1",
->>>>>>> e22836d7
     "resinos": "1.3",
     "resinhup": "0.3",
     "generic": "0.3",
